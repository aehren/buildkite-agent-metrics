package collector

import (
	"log"
	"regexp"
	"time"

<<<<<<< HEAD
	bk "github.com/buildkite/go-buildkite/buildkite"
=======
	"golang.org/x/net/idna"
	bk "gopkg.in/buildkite/go-buildkite.v2/buildkite"
>>>>>>> d79ac43a
)

const (
	RunningBuildsCount   = "RunningBuildsCount"
	RunningJobsCount     = "RunningJobsCount"
	ScheduledBuildsCount = "ScheduledBuildsCount"
	ScheduledJobsCount   = "ScheduledJobsCount"
	UnfinishedJobsCount  = "UnfinishedJobsCount"
	TotalAgentCount      = "TotalAgentCount"
	BusyAgentCount       = "BusyAgentCount"
	IdleAgentCount       = "IdleAgentCount"
)

const recordsPerPage = 100

type Opts struct {
	OrgSlug    string
	Historical time.Duration
	Queue      string
	Debug      bool
}

type Collector struct {
	Opts

	buildService interface {
		ListByOrg(org string, opt *bk.BuildsListOptions) ([]bk.Build, *bk.Response, error)
	}
	agentService interface {
		List(org string, opt *bk.AgentListOptions) ([]bk.Agent, *bk.Response, error)
	}
}

func New(c *bk.Client, opts Opts) *Collector {
	return &Collector{
		Opts:         opts,
		buildService: c.Builds,
		agentService: c.Agents,
	}
}

func (c *Collector) Collect() (*Result, error) {
	res := &Result{
		Totals:    newCounts(),
		Queues:    map[string]map[string]int{},
		Pipelines: map[string]map[string]int{},
	}

	if c.Opts.Queue == "" {
		log.Println("Collecting historical metrics")
		if err := c.addHistoricalMetrics(res); err != nil {
			return nil, err
		}
	}

	log.Println("Collecting running and scheduled build and job metrics")
	if err := c.addBuildAndJobMetrics(res); err != nil {
		return nil, err
	}

	log.Println("Collecting agent metrics")
	if err := c.addAgentMetrics(res); err != nil {
		return nil, err
	}

	return res, nil
}

func newCounts() map[string]int {
	return map[string]int{
		RunningBuildsCount:   0,
		ScheduledBuildsCount: 0,
		RunningJobsCount:     0,
		ScheduledJobsCount:   0,
		UnfinishedJobsCount:  0,
	}
}

type Result struct {
	Totals            map[string]int
	Queues, Pipelines map[string]map[string]int
}

func (res Result) Dump() {
	for name, c := range res.Totals {
		log.Printf("Buildkite > %s = %d", name, c)
	}

	for name, c := range res.Queues {
		for k, v := range c {
			log.Printf("Buildkite > [queue = %s] > %s = %d", name, k, v)
		}
	}

	for name, c := range res.Pipelines {
		for k, v := range c {
			log.Printf("Buildkite > [pipeline = %s] > %s = %d", name, k, v)
		}
	}
}

var queuePattern = regexp.MustCompile(`(?i)^queue=(.+?)$`)

func queue(j *bk.Job) string {
	for _, m := range j.AgentQueryRules {
		if match := queuePattern.FindStringSubmatch(m); match != nil {
			return match[1]
		}
	}
	return "default"
}

func getBuildQueues(builds ...bk.Build) []string {
	queueMap := map[string]struct{}{}
	for _, b := range builds {
		for _, j := range b.Jobs {
			queueMap[queue(j)] = struct{}{}
		}
	}

	queues := []string{}
	for q := range queueMap {
		queues = append(queues, q)
	}

	return queues
}

func (c *Collector) addHistoricalMetrics(r *Result) error {
	finishedBuilds := c.listBuildsByOrg(c.Opts.OrgSlug, bk.BuildsListOptions{
		FinishedFrom: time.Now().UTC().Add(c.Opts.Historical * -1),
		ListOptions: bk.ListOptions{
			PerPage: recordsPerPage,
		},
	})

	return finishedBuilds.Pages(func(v interface{}) bool {
		for _, build := range v.([]bk.Build) {
			queues := c.filterQueues(getBuildQueues(v.([]bk.Build)...)...)

			if len(queues) == 0 {
				log.Printf("Skipping build, no jobs match queue filter %v", c.Queue)
				continue
			}

			for _, queue := range queues {
				if _, ok := r.Queues[queue]; !ok {
					r.Queues[queue] = newCounts()
				}
			}

			r.Pipelines[*build.Pipeline.Name] = newCounts()
		}
		return true
	})
}

func (c *Collector) filterQueues(queues ...string) []string {
	if c.Queue == "" {
		return queues
	}
	var filtered = []string{}
	for _, queue := range queues {
		if queue == c.Queue {
			filtered = append(filtered, queue)
		}
	}
	return filtered
}

func (c *Collector) addBuildAndJobMetrics(r *Result) error {
	currentBuilds := c.listBuildsByOrg(c.Opts.OrgSlug, bk.BuildsListOptions{
		State: []string{"scheduled", "running"},
		ListOptions: bk.ListOptions{
			PerPage: recordsPerPage,
		},
	})

	return currentBuilds.Pages(func(v interface{}) bool {
		for _, build := range v.([]bk.Build) {
			if c.Opts.Debug {
				log.Printf("Processing build (id=%q, pipeline=%q, branch=%q, state=%q)",
					*build.ID, *build.Pipeline.Name, *build.Branch, *build.State)
			}

			if filtered := c.filterQueues(getBuildQueues(build)...); len(filtered) == 0 {
				log.Printf("Skipping build, no jobs match queue filter %v", c.Queue)
				continue
			}

			pipeline, ucErr := idna.ToASCII(*build.Pipeline.Name)

			if ucErr != nil {
				log.Printf("Error converting pipeline name '%s' to ASCII: %s", *build.Pipeline.Name, ucErr)
				continue
			}

			if _, ok := r.Pipelines[pipeline]; !ok {
				r.Pipelines[pipeline] = newCounts()
			}

			switch *build.State {
			case "running":
				r.Totals[RunningBuildsCount]++
				r.Pipelines[pipeline][RunningBuildsCount]++

			case "scheduled":
				r.Totals[ScheduledBuildsCount]++
				r.Pipelines[pipeline][ScheduledBuildsCount]++
			}

			var buildQueues = map[string]int{}

			for _, job := range build.Jobs {
				if job.Type != nil && *job.Type == "waiter" {
					continue
				}

				state := ""
				if job.State != nil {
					state = *job.State
				}

				if c.Opts.Debug {
					log.Printf("Adding job to stats (id=%q, pipeline=%q, queue=%q, type=%q, state=%q)",
						*job.ID, *build.Pipeline.Name, queue(job), *job.Type, state)
				}

				if filtered := c.filterQueues(queue(job)); len(filtered) == 0 {
					log.Printf("Skipping job, doesn't match queue filter %v", c.Queue)
					continue
				}

				if _, ok := r.Queues[queue(job)]; !ok {
					r.Queues[queue(job)] = newCounts()
				}

				if state == "running" || state == "scheduled" {
					switch state {
					case "running":
						r.Totals[RunningJobsCount]++
						r.Queues[queue(job)][RunningJobsCount]++
						r.Pipelines[pipeline][RunningJobsCount]++

					case "scheduled":
						r.Totals[ScheduledJobsCount]++
						r.Queues[queue(job)][ScheduledJobsCount]++
						r.Pipelines[pipeline][ScheduledJobsCount]++
					}

					r.Totals[UnfinishedJobsCount]++
					r.Queues[queue(job)][UnfinishedJobsCount]++
					r.Pipelines[pipeline][UnfinishedJobsCount]++
				}

				buildQueues[queue(job)]++
			}

			// add build metrics to queues
			if len(buildQueues) > 0 {
				for queue := range buildQueues {
					switch *build.State {
					case "running":
						r.Queues[queue][RunningBuildsCount]++

					case "scheduled":
						r.Queues[queue][ScheduledBuildsCount]++
					}
				}
			}
		}
		return true
	})
}

func (c *Collector) addAgentMetrics(r *Result) error {
	p := &pager{
		lister: func(page int) (interface{}, int, error) {
			agents, resp, err := c.agentService.List(c.Opts.OrgSlug, &bk.AgentListOptions{
				ListOptions: bk.ListOptions{
					Page: page,
				},
			})
			if err != nil {
				return nil, 0, err
			}
			return agents, resp.NextPage, err
		},
	}

	r.Totals[BusyAgentCount] = 0
	r.Totals[IdleAgentCount] = 0
	r.Totals[TotalAgentCount] = 0

	for queue := range r.Queues {
		if filtered := c.filterQueues(queue); len(filtered) > 0 {
			r.Queues[queue][BusyAgentCount] = 0
			r.Queues[queue][IdleAgentCount] = 0
			r.Queues[queue][TotalAgentCount] = 0
		}
	}

	err := p.Pages(func(v interface{}) bool {
		agents := v.([]bk.Agent)

		for _, agent := range agents {
			queue := "default"
			for _, m := range agent.Metadata {
				if match := queuePattern.FindStringSubmatch(m); match != nil {
					queue = match[1]
					break
				}
			}

			if filtered := c.filterQueues(queue); len(filtered) == 0 {
				log.Printf("Skipping agent, doesn't match queue filter %v", c.Queue)
				continue
			}

			if _, ok := r.Queues[queue]; !ok {
				r.Queues[queue] = newCounts()
				r.Queues[queue][BusyAgentCount] = 0
				r.Queues[queue][IdleAgentCount] = 0
				r.Queues[queue][TotalAgentCount] = 0
			}

			if c.Opts.Debug {
				log.Printf("Adding agent to stats (name=%q, queue=%q, job=%#v)",
					*agent.Name, queue, agent.Job != nil)
			}

			if agent.Job != nil {
				r.Totals[BusyAgentCount]++
				r.Queues[queue][BusyAgentCount]++
			} else {
				r.Totals[IdleAgentCount]++
				r.Queues[queue][IdleAgentCount]++
			}

			r.Totals[TotalAgentCount]++
			r.Queues[queue][TotalAgentCount]++
		}

		return true
	})
	if err != nil {
		return err
	}

	return nil
}

func (c *Collector) listBuildsByOrg(orgSlug string, opts bk.BuildsListOptions) *pager {
	return &pager{
		lister: func(page int) (interface{}, int, error) {
			opts.ListOptions = bk.ListOptions{
				Page: page,
			}
			builds, resp, err := c.buildService.ListByOrg(orgSlug, &opts)
			if err != nil {
				return nil, 0, err
			}
			return builds, resp.NextPage, err
		},
	}
}

type pager struct {
	lister func(page int) (v interface{}, nextPage int, err error)
}

func (p *pager) Pages(f func(v interface{}) bool) error {
	page := 1
	for {
		val, nextPage, err := p.lister(page)
		if err != nil {
			return err
		}
		if !f(val) || nextPage == 0 {
			break
		}
		page = nextPage
	}
	return nil
}<|MERGE_RESOLUTION|>--- conflicted
+++ resolved
@@ -5,12 +5,8 @@
 	"regexp"
 	"time"
 
-<<<<<<< HEAD
 	bk "github.com/buildkite/go-buildkite/buildkite"
-=======
 	"golang.org/x/net/idna"
-	bk "gopkg.in/buildkite/go-buildkite.v2/buildkite"
->>>>>>> d79ac43a
 )
 
 const (
