package collector

import (
	"encoding/json"
	"fmt"
	"log"
	"net/http"
	"net/http/httputil"
	"net/url"
	"strconv"
	"time"
)

const (
	ScheduledJobsCount  = "ScheduledJobsCount"
	RunningJobsCount    = "RunningJobsCount"
	UnfinishedJobsCount = "UnfinishedJobsCount"
	WaitingJobsCount    = "WaitingJobsCount"
	IdleAgentCount      = "IdleAgentCount"
	BusyAgentCount      = "BusyAgentCount"
	TotalAgentCount     = "TotalAgentCount"
<<<<<<< HEAD
	BusyAgentPercentage = "BusyAgentPercentage"
=======

	PollDurationHeader = `Buildkite-Agent-Metrics-Poll-Duration`
>>>>>>> c2456355
)

type Collector struct {
	Endpoint  string
	Token     string
	UserAgent string
	Queue     string
	Quiet     bool
	Debug     bool
	DebugHttp bool
}

type Result struct {
	Totals       map[string]int
	Queues       map[string]map[string]int
	Org          string
	PollDuration time.Duration
}

type organizationResponse struct {
	Slug string `json:"slug"`
}

type metricsAgentsResponse struct {
	Idle  int `json:"idle"`
	Busy  int `json:"busy"`
	Total int `json:"total"`
}

type metricsJobsResponse struct {
	Scheduled int `json:"scheduled"`
	Running   int `json:"running"`
	Waiting   int `json:"waiting"`
	Total     int `json:"total"`
}

type queueMetricsResponse struct {
	Agents       metricsAgentsResponse `json:"agents"`
	Jobs         metricsJobsResponse   `json:"jobs"`
	Organization organizationResponse  `json:"organization"`
}

type allMetricsAgentsResponse struct {
	metricsAgentsResponse
	Queues map[string]metricsAgentsResponse `json:"queues"`
}

type allMetricsJobsResponse struct {
	metricsJobsResponse
	Queues map[string]metricsJobsResponse `json:"queues"`
}

type allMetricsResponse struct {
	Agents       allMetricsAgentsResponse `json:"agents"`
	Jobs         allMetricsJobsResponse   `json:"jobs"`
	Organization organizationResponse     `json:"organization"`
}

func (c *Collector) Collect() (*Result, error) {
	result := &Result{
		Totals: map[string]int{},
		Queues: map[string]map[string]int{},
	}

	if c.Queue == "" {
		log.Println("Collecting agent metrics for all queues")

		endpoint, err := url.Parse(c.Endpoint)
		if err != nil {
			return nil, err
		}

		endpoint.Path += "/metrics"

		req, err := http.NewRequest("GET", endpoint.String(), nil)
		if err != nil {
			return nil, err
		}

		req.Header.Set("User-Agent", c.UserAgent)
		req.Header.Set("Authorization", fmt.Sprintf("Token %s", c.Token))

		if c.DebugHttp {
			if dump, err := httputil.DumpRequest(req, true); err == nil {
				log.Printf("DEBUG request uri=%s\n%s\n", req.URL, dump)
			}
		}

		httpClient := &http.Client{
			Timeout: 5 * time.Second,
		}

		res, err := httpClient.Do(req)
		if err != nil {
			return nil, err
		}

		if c.DebugHttp {
			if dump, err := httputil.DumpResponse(res, true); err == nil {
				log.Printf("DEBUG response uri=%s\n%s\n", req.URL, dump)
			}
		}

		var allMetrics allMetricsResponse
		defer res.Body.Close()

		// Check if we get a poll duration header from server
		if pollSeconds := res.Header.Get(PollDurationHeader); pollSeconds != "" {
			pollSecondsInt, err := strconv.ParseInt(pollSeconds, 10, 64)
			if err != nil {
				log.Printf("Failed to parse %s header: %v", PollDurationHeader, err)
			} else {
				result.PollDuration = time.Duration(pollSecondsInt) * time.Second
			}
		}

		err = json.NewDecoder(res.Body).Decode(&allMetrics)
		if err != nil {
			return nil, err
		}

		if allMetrics.Organization.Slug == "" {
			return nil, fmt.Errorf("No organization slug was found in the metrics response")
		}

		log.Printf("Found organization %q", allMetrics.Organization.Slug)
		result.Org = allMetrics.Organization.Slug

		result.Totals[ScheduledJobsCount] = allMetrics.Jobs.Scheduled
		result.Totals[RunningJobsCount] = allMetrics.Jobs.Running
		result.Totals[UnfinishedJobsCount] = allMetrics.Jobs.Total
		result.Totals[WaitingJobsCount] = allMetrics.Jobs.Waiting
		result.Totals[IdleAgentCount] = allMetrics.Agents.Idle
		result.Totals[BusyAgentCount] = allMetrics.Agents.Busy
		result.Totals[TotalAgentCount] = allMetrics.Agents.Total
		result.Totals[BusyAgentPercentage] = busyAgentPercentage(allMetrics.Agents.metricsAgentsResponse)

		for queueName, queueJobMetrics := range allMetrics.Jobs.Queues {
			if _, ok := result.Queues[queueName]; !ok {
				result.Queues[queueName] = map[string]int{}
			}
			result.Queues[queueName][ScheduledJobsCount] = queueJobMetrics.Scheduled
			result.Queues[queueName][RunningJobsCount] = queueJobMetrics.Running
			result.Queues[queueName][UnfinishedJobsCount] = queueJobMetrics.Total
			result.Queues[queueName][WaitingJobsCount] = queueJobMetrics.Waiting
		}

		for queueName, queueAgentMetrics := range allMetrics.Agents.Queues {
			if _, ok := result.Queues[queueName]; !ok {
				result.Queues[queueName] = map[string]int{}
			}
			result.Queues[queueName][IdleAgentCount] = queueAgentMetrics.Idle
			result.Queues[queueName][BusyAgentCount] = queueAgentMetrics.Busy
			result.Queues[queueName][TotalAgentCount] = queueAgentMetrics.Total
			result.Queues[queueName][BusyAgentPercentage] = busyAgentPercentage(queueAgentMetrics)
		}
	} else {
		log.Printf("Collecting agent metrics for queue '%s'", c.Queue)

		endpoint, err := url.Parse(c.Endpoint)
		if err != nil {
			return nil, err
		}

		endpoint.Path += "/metrics/queue"
		endpoint.RawQuery = url.Values{"name": {c.Queue}}.Encode()

		req, err := http.NewRequest("GET", endpoint.String(), nil)
		if err != nil {
			return nil, err
		}

		req.Header.Set("User-Agent", c.UserAgent)
		req.Header.Set("Authorization", fmt.Sprintf("Token %s", c.Token))

		if c.DebugHttp {
			if dump, err := httputil.DumpRequest(req, true); err == nil {
				log.Printf("DEBUG request uri=%s\n%s\n", req.URL, dump)
			}
		}

		res, err := http.DefaultClient.Do(req)
		if err != nil {
			return nil, err
		}

		if c.DebugHttp {
			if dump, err := httputil.DumpResponse(res, true); err == nil {
				log.Printf("DEBUG response uri=%s\n%s\n", req.URL, dump)
			}
		}

		var queueMetrics queueMetricsResponse
		defer res.Body.Close()
		err = json.NewDecoder(res.Body).Decode(&queueMetrics)
		if err != nil {
			return nil, err
		}

		if queueMetrics.Organization.Slug == "" {
			return nil, fmt.Errorf("No organization slug was found in the metrics response")
		}

		log.Printf("Found organization %q", queueMetrics.Organization.Slug)
		result.Org = queueMetrics.Organization.Slug

		result.Queues[c.Queue] = map[string]int{
			ScheduledJobsCount:  queueMetrics.Jobs.Scheduled,
			RunningJobsCount:    queueMetrics.Jobs.Running,
			UnfinishedJobsCount: queueMetrics.Jobs.Total,
			WaitingJobsCount:    queueMetrics.Jobs.Waiting,
			IdleAgentCount:      queueMetrics.Agents.Idle,
			BusyAgentCount:      queueMetrics.Agents.Busy,
			TotalAgentCount:     queueMetrics.Agents.Total,
			BusyAgentPercentage: busyAgentPercentage(queueMetrics.Agents),
		}
	}

	if !c.Quiet {
		result.Dump()
	}

	return result, nil
}

func busyAgentPercentage(agents metricsAgentsResponse) int {
	if agents.Total > 0 {
		return int(100 * agents.Busy / agents.Total)
	}
	return 0
}

func (r Result) Dump() {
	for name, c := range r.Totals {
		log.Printf("Buildkite > Org=%s > %s=%d", r.Org, name, c)
	}

	for name, c := range r.Queues {
		for k, v := range c {
			log.Printf("Buildkite > Org=%s > Queue=%s > %s=%d", r.Org, name, k, v)
		}
	}
}<|MERGE_RESOLUTION|>--- conflicted
+++ resolved
@@ -19,12 +19,9 @@
 	IdleAgentCount      = "IdleAgentCount"
 	BusyAgentCount      = "BusyAgentCount"
 	TotalAgentCount     = "TotalAgentCount"
-<<<<<<< HEAD
 	BusyAgentPercentage = "BusyAgentPercentage"
-=======
 
 	PollDurationHeader = `Buildkite-Agent-Metrics-Poll-Duration`
->>>>>>> c2456355
 )
 
 type Collector struct {
